--- conflicted
+++ resolved
@@ -11,19 +11,12 @@
 # quick reference:
 #   @autosolve, @collects, @cases(n)gen ... yield from gen
 #   tokens.token(t), tokens.many(n, t)
-<<<<<<< HEAD
-#   debug(expr), @unroll(t) gen, @trace func|gen
-#   solve(int_token: int, list_token: ('int_token', str)):
-=======
 #   debug(expr), @unroll(t)gen
 #   solve(
 #       int_token: int,
 #       list_token: ('int_token', str),
 #       set_token: (None, float, set)  # get a fresh int token for the length
 #   ):
-
->>>>>>> 40174e58
-
 @autosolve
 @collects
 def solve(tokens):
